{
  "name": "code-oss-dev",
  "version": "1.55.0",
<<<<<<< HEAD
  "distro": "289a2154407d394b87dac2085d3c955a4fb8239b",
=======
  "distro": "2173d6da3776d9f0e894d49e854ba495636e1b5d",
>>>>>>> f2cfdcf1
  "author": {
    "name": "Microsoft Corporation"
  },
  "license": "MIT",
  "main": "./out/main",
  "private": true,
  "scripts": {
    "test": "mocha",
    "test-browser": "node test/unit/browser/index.js",
    "preinstall": "node build/npm/preinstall.js",
    "postinstall": "node build/npm/postinstall.js",
    "compile": "node --max_old_space_size=4095 ./node_modules/gulp/bin/gulp.js compile",
    "watch": "npm-run-all -lp watch-client watch-extensions",
    "watchd": "deemon yarn watch",
    "watch-webd": "deemon yarn watch-web",
    "kill-watchd": "deemon --kill yarn watch",
    "kill-watch-webd": "deemon --kill yarn watch-web",
    "restart-watchd": "deemon --restart yarn watch",
    "restart-watch-webd": "deemon --restart yarn watch-web",
    "watch-client": "node --max_old_space_size=4095 ./node_modules/gulp/bin/gulp.js watch-client",
    "watch-clientd": "deemon yarn watch-client",
    "kill-watch-clientd": "deemon --kill yarn watch-client",
    "watch-extensions": "node --max_old_space_size=4095 ./node_modules/gulp/bin/gulp.js watch-extensions",
    "watch-extensionsd": "deemon yarn watch-extensions",
    "kill-watch-extensionsd": "deemon --kill yarn watch-extensions",
    "mocha": "mocha test/unit/node/all.js --delay",
    "precommit": "node build/hygiene.js",
    "gulp": "node --max_old_space_size=8192 ./node_modules/gulp/bin/gulp.js",
    "electron": "node build/lib/electron",
    "7z": "7z",
    "update-grammars": "node build/npm/update-all-grammars.js",
    "update-localization-extension": "node build/npm/update-localization-extension.js",
    "smoketest": "cd test/smoke && yarn compile && node test/index.js",
    "smoketest-no-compile": "cd test/smoke && node test/index.js",
    "download-builtin-extensions": "node build/lib/builtInExtensions.js",
    "download-builtin-extensions-cg": "node build/lib/builtInExtensionsCG.js",
    "monaco-compile-check": "tsc -p src/tsconfig.monaco.json --noEmit",
    "tsec-compile-check": "node node_modules/tsec/bin/tsec -p src/tsconfig.tsec.json",
    "valid-layers-check": "node build/lib/layersChecker.js",
    "strict-function-types-watch": "tsc --watch -p src/tsconfig.json --noEmit --strictFunctionTypes",
    "update-distro": "node build/npm/update-distro.js",
    "web": "node resources/web/code-web.js",
    "compile-web": "node --max_old_space_size=4095 ./node_modules/gulp/bin/gulp.js compile-web",
    "watch-web": "node --max_old_space_size=4095 ./node_modules/gulp/bin/gulp.js watch-web",
    "eslint": "node build/eslint",
    "electron-rebuild": "electron-rebuild --arch=arm64 --force --version=11.3.0",
    "playwright-install": "node build/azure-pipelines/common/installPlaywright.js",
    "compile-build": "node --max_old_space_size=4095 ./node_modules/gulp/bin/gulp.js compile-build",
    "compile-extensions-build": "node --max_old_space_size=4095 ./node_modules/gulp/bin/gulp.js compile-extensions-build",
    "minify-vscode": "node --max_old_space_size=4095 ./node_modules/gulp/bin/gulp.js minify-vscode",
    "minify-vscode-reh": "node --max_old_space_size=4095 ./node_modules/gulp/bin/gulp.js minify-vscode-reh",
    "minify-vscode-reh-web": "node --max_old_space_size=4095 ./node_modules/gulp/bin/gulp.js minify-vscode-reh-web",
    "hygiene": "node --max_old_space_size=4095 ./node_modules/gulp/bin/gulp.js hygiene",
    "core-ci": "node --max_old_space_size=4095 ./node_modules/gulp/bin/gulp.js core-ci",
    "extensions-ci": "node --max_old_space_size=4095 ./node_modules/gulp/bin/gulp.js extensions-ci"
  },
  "dependencies": {
    "applicationinsights": "1.0.8",
    "chokidar": "3.5.1",
    "graceful-fs": "4.2.3",
    "http-proxy-agent": "^2.1.0",
    "https-proxy-agent": "^2.2.3",
    "iconv-lite-umd": "0.6.8",
    "jschardet": "2.2.1",
    "keytar": "7.2.0",
    "minimist": "^1.2.5",
    "native-is-elevated": "0.4.1",
    "native-keymap": "2.2.1",
    "native-watchdog": "1.3.0",
    "node-pty": "0.10.0-beta19",
    "nsfw": "^2.1.1",
    "spdlog": "^0.11.1",
    "sudo-prompt": "9.1.1",
    "tas-client-umd": "0.1.2",
    "v8-inspect-profiler": "^0.0.20",
    "vscode-oniguruma": "1.3.1",
    "vscode-proxy-agent": "^0.6.0",
    "vscode-regexpp": "^3.1.0",
    "vscode-ripgrep": "^1.11.1",
    "vscode-sqlite3": "4.0.10",
    "vscode-textmate": "5.2.0",
    "xterm": "4.11.0-beta.3",
    "xterm-addon-search": "0.8.0",
    "xterm-addon-unicode11": "0.3.0-beta.3",
    "xterm-addon-webgl": "0.10.0-beta.2",
    "yauzl": "^2.9.2",
    "yazl": "^2.4.3"
  },
  "devDependencies": {
    "7zip": "0.0.6",
    "@types/applicationinsights": "0.20.0",
    "@types/chokidar": "2.1.3",
    "@types/cookie": "^0.3.3",
    "@types/copy-webpack-plugin": "^6.0.3",
    "@types/cssnano": "^4.0.0",
    "@types/debug": "4.1.5",
    "@types/graceful-fs": "4.1.2",
    "@types/gulp-postcss": "^8.0.0",
    "@types/http-proxy-agent": "^2.0.1",
    "@types/keytar": "^4.4.0",
    "@types/minimist": "^1.2.1",
    "@types/mocha": "^8.2.0",
    "@types/node": "^12.19.9",
    "@types/sinon": "^1.16.36",
    "@types/trusted-types": "^1.0.6",
    "@types/vscode-windows-registry": "^1.0.0",
    "@types/webpack": "^4.41.25",
    "@types/windows-foreground-love": "^0.3.0",
    "@types/windows-mutex": "^0.4.0",
    "@types/windows-process-tree": "^0.2.0",
    "@types/winreg": "^1.2.30",
    "@types/yauzl": "^2.9.1",
    "@types/yazl": "^2.4.2",
    "@typescript-eslint/eslint-plugin": "3.2.0",
    "@typescript-eslint/parser": "^3.3.0",
    "ansi-colors": "^3.2.3",
    "asar": "^3.0.3",
    "chromium-pickle-js": "^0.2.0",
    "copy-webpack-plugin": "^6.0.3",
    "cson-parser": "^1.3.3",
    "css-loader": "^3.2.0",
    "cssnano": "^4.1.10",
    "debounce": "^1.0.0",
    "deemon": "^1.4.0",
    "electron": "11.3.0",
    "electron-rebuild": "2.0.3",
    "eslint": "6.8.0",
    "eslint-plugin-jsdoc": "^19.1.0",
    "event-stream": "3.3.4",
    "fancy-log": "^1.3.3",
    "fast-plist": "0.1.2",
    "file-loader": "^4.2.0",
    "glob": "^5.0.13",
    "gulp": "^4.0.0",
    "gulp-atom-electron": "^1.30.1",
    "gulp-azure-storage": "^0.11.1",
    "gulp-bom": "^3.0.0",
    "gulp-buffer": "0.0.2",
    "gulp-concat": "^2.6.1",
    "gulp-eslint": "^5.0.0",
    "gulp-filter": "^5.1.0",
    "gulp-flatmap": "^1.0.2",
    "gulp-gunzip": "^1.0.0",
    "gulp-gzip": "^1.4.2",
    "gulp-json-editor": "^2.5.0",
    "gulp-plumber": "^1.2.0",
    "gulp-postcss": "^9.0.0",
    "gulp-remote-retry-src": "^0.6.0",
    "gulp-rename": "^1.2.0",
    "gulp-replace": "^0.5.4",
    "gulp-shell": "^0.6.5",
    "gulp-sourcemaps": "^3.0.0",
    "gulp-tsb": "4.0.6",
    "gulp-untar": "^0.0.7",
    "gulp-vinyl-zip": "^2.1.2",
    "husky": "^0.13.1",
    "innosetup": "6.0.5",
    "is": "^3.1.0",
    "istanbul-lib-coverage": "^3.0.0",
    "istanbul-lib-instrument": "^4.0.0",
    "istanbul-lib-report": "^3.0.0",
    "istanbul-lib-source-maps": "^4.0.0",
    "istanbul-reports": "^3.0.0",
    "jsdom-no-contextify": "^3.1.0",
    "lazy.js": "^0.4.2",
    "merge-options": "^1.0.1",
    "mime": "^1.4.1",
    "minimatch": "^3.0.4",
    "minimist": "^1.2.5",
    "mkdirp": "^1.0.4",
    "mocha": "^8.2.1",
    "mocha-junit-reporter": "^2.0.0",
    "mocha-multi-reporters": "^1.5.1",
    "npm-run-all": "^4.1.5",
    "opn": "^6.0.0",
    "optimist": "0.3.5",
    "p-all": "^1.0.0",
    "playwright": "1.8.0",
    "pump": "^1.0.1",
    "queue": "3.0.6",
    "rcedit": "^1.1.0",
    "request": "^2.85.0",
    "rimraf": "^2.2.8",
    "sinon": "^1.17.2",
    "source-map": "0.6.1",
    "source-map-support": "^0.3.2",
    "style-loader": "^1.0.0",
    "ts-loader": "^6.2.1",
    "tsec": "0.1.4",
    "typescript": "^4.3.0-dev.20210305",
    "typescript-formatter": "7.1.0",
    "underscore": "^1.8.2",
    "vinyl": "^2.0.0",
    "vinyl-fs": "^3.0.0",
    "vscode-debugprotocol": "1.45.0",
    "vscode-nls-dev": "^3.3.1",
    "vscode-telemetry-extractor": "^1.6.0",
    "webpack": "^4.43.0",
    "webpack-cli": "^3.3.12",
    "webpack-stream": "^5.2.1",
    "xml2js": "^0.4.17",
    "yaserver": "^0.2.0"
  },
  "repository": {
    "type": "git",
    "url": "https://github.com/microsoft/vscode.git"
  },
  "bugs": {
    "url": "https://github.com/microsoft/vscode/issues"
  },
  "optionalDependencies": {
    "vscode-windows-ca-certs": "^0.3.0",
    "vscode-windows-registry": "1.0.3",
    "windows-foreground-love": "0.2.0",
    "windows-mutex": "0.3.0",
    "windows-process-tree": "0.2.4"
  },
  "resolutions": {
    "elliptic": "^6.5.3",
    "nwmatcher": "^1.4.4"
  }
}<|MERGE_RESOLUTION|>--- conflicted
+++ resolved
@@ -1,11 +1,7 @@
 {
   "name": "code-oss-dev",
   "version": "1.55.0",
-<<<<<<< HEAD
   "distro": "289a2154407d394b87dac2085d3c955a4fb8239b",
-=======
-  "distro": "2173d6da3776d9f0e894d49e854ba495636e1b5d",
->>>>>>> f2cfdcf1
   "author": {
     "name": "Microsoft Corporation"
   },

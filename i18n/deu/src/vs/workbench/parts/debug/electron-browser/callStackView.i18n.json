{
	"": [
		"--------------------------------------------------------------------------------------------",
		"Copyright (c) Microsoft Corporation. All rights reserved.",
		"Licensed under the MIT License. See License.txt in the project root for license information.",
		"--------------------------------------------------------------------------------------------",
		"Do not edit this file. It is machine generated."
	],
	"callstackSection": "Aufruflistenabschnitt",
	"debugStopped": "Angehalten bei {0}",
	"callStackAriaLabel": "Aufrufliste debuggen",
<<<<<<< HEAD
=======
	"session": "Sitzung",
>>>>>>> 8647b7c1
	"paused": "Angehalten",
	"running": "Wird ausgeführt",
	"thread": "Thread",
	"pausedOn": "Angehalten bei {0}",
	"loadMoreStackFrames": "Weitere Stapelrahmen laden",
	"threadAriaLabel": "Thread {0}, Aufrufliste, Debuggen",
	"stackFrameAriaLabel": "Stapelrahmen {0} Zeile {1} {2}, Aufrufliste, Debuggen"
}<|MERGE_RESOLUTION|>--- conflicted
+++ resolved
@@ -9,10 +9,7 @@
 	"callstackSection": "Aufruflistenabschnitt",
 	"debugStopped": "Angehalten bei {0}",
 	"callStackAriaLabel": "Aufrufliste debuggen",
-<<<<<<< HEAD
-=======
 	"session": "Sitzung",
->>>>>>> 8647b7c1
 	"paused": "Angehalten",
 	"running": "Wird ausgeführt",
 	"thread": "Thread",
